//! Module that contains classical convolutions, as used f.e. in convolutional neural networks.
//!
//! More can be read here:
//! - <https://towardsdatascience.com/a-comprehensive-guide-to-convolutional-neural-networks-the-eli5-way-3bd2b1164a53?gi=f4a37beea40b>
use crate::{DataRepresentation, Padding};
use ndarray::*;
use num_traits::Float;

/// Rust implementation of a convolutional layer.
/// The weight matrix shall have dimension (in that order)
/// (input channels, output channels, kernel width, kernel height),
/// to comply with the order in which pytorch weights are saved.
pub struct ConvolutionLayer<F: Float> {
    /// Weight matrix of the kernel
    pub(in crate) kernel: Array4<F>,
    pub(in crate) bias: Option<Array1<F>>,
    pub(in crate) stride: usize,
    pub(in crate) padding: Padding,
}

impl<F: 'static + Float + std::ops::AddAssign> ConvolutionLayer<F> {
    /// Creates new convolution layer.
    /// The weights are given in Pytorch layout.
    /// (out channels, in channels, kernel height, kernel width)
    /// Bias: (output height * output width, 1)
    pub fn new(
        weights: Array4<F>,
        bias_array: Option<Array1<F>>,
        stride: usize,
        padding: Padding,
    ) -> ConvolutionLayer<F> {
        assert!(stride > 0, "Stride of 0 passed");
        // match bias_array{
        //     Some(x) => x,
        //     None => None,
        // }
        ConvolutionLayer {
            kernel: weights,
            bias: bias_array,
            stride,
            padding,
        }
    }

    /// Creates new convolution layer. The weights are given in
    /// Tensorflow layout.
    /// (kernel height, kernel width, in channels, out channels)
    pub fn new_tf(
        weights: Array4<F>,
        bias_array: Option<Array1<F>>,
        stride: usize,
        padding: Padding,
    ) -> ConvolutionLayer<F> {
        let permuted_view = weights.view().permuted_axes([3, 2, 0, 1]);
        // Hack to fix the memory layout, permuted axes makes a
        // col major array / non-contiguous array from weights
        let permuted_array: Array4<F> =
            Array::from_shape_vec(permuted_view.dim(), permuted_view.iter().copied().collect())
                .unwrap();
        ConvolutionLayer::new(permuted_array, bias_array, stride, padding)
    }

    /// Analog to conv2d.
    pub fn convolve(&self, image: &DataRepresentation<F>) -> DataRepresentation<F> {
        conv2d(
            &self.kernel,
            self.bias.as_ref(),
            image,
            self.padding,
            self.stride,
        )
    }
}

pub(in crate) fn get_padding_size(
    input_h: usize,
    input_w: usize,
    stride: usize,
    kernel_h: usize,
    kernel_w: usize,
) -> (usize, usize, usize, usize, usize, usize) {
    let pad_along_height: usize;
    let pad_along_width: usize;
    let idx_0: usize = 0;

    if input_h % stride == idx_0 {
        pad_along_height = (kernel_h - stride).max(idx_0);
    } else {
        pad_along_height = (kernel_h - (input_h % stride)).max(idx_0);
    };
    if input_w % stride == idx_0 {
        pad_along_width = (kernel_w - stride).max(idx_0);
    } else {
        pad_along_width = (kernel_w - (input_w % stride)).max(idx_0);
    };

    let pad_top = pad_along_height / 2;
    let pad_bottom = pad_along_height - pad_top;
    let pad_left = pad_along_width / 2;
    let pad_right = pad_along_width - pad_left;

    // yes top/bottom and right/left are swapped. No, I don't know
    // why this change makes it conform to the pytorchn implementation.
    (
        pad_along_height,
        pad_along_width,
        pad_bottom,
        pad_top,
        pad_right,
        pad_left,
    )
}

pub(in crate) fn im2col_ref<'a, T, F: 'a + Float>(
    im_arr: T,
    ker_height: usize,
    ker_width: usize,
    im_height: usize,
    im_width: usize,
    im_channel: usize,
    stride: usize,
) -> Array2<F>
where
    // Args:
    //   im_arr: image matrix to be translated into columns, (C,H,W)
    //   ker_height: filter height (hh)
    //   ker_width: filter width (ww)
    //   im_height: image height
    //   im_width: image width
    //
    // Returns:
    //   col: (new_h*new_w,hh*ww*C) matrix, each column is a cube that will convolve with a filter
    //         new_h = (H-hh) // stride + 1, new_w = (W-ww) // stride + 1
    T: AsArray<'a, F, Ix3>,
{
    let im2d_arr: ArrayView3<F> = im_arr.into();
    let new_h = (im_height - ker_height) / stride + 1;
    let new_w = (im_width - ker_width) / stride + 1;
    let mut cols_img: Array2<F> =
        Array::zeros((new_h * new_w, im_channel * ker_height * ker_width));
    let mut cont = 0_usize;
    for i in 1..new_h + 1 {
        for j in 1..new_w + 1 {
            let patch = im2d_arr.slice(s![
                ..,
                (i - 1) * stride..((i - 1) * stride + ker_height),
                (j - 1) * stride..((j - 1) * stride + ker_width),
            ]);
            let patchrow_unwrap: Array1<F> = Array::from_iter(patch.map(|a| *a));

            cols_img.row_mut(cont).assign(&patchrow_unwrap);
            cont += 1;
        }
    }
    cols_img
}

fn col2im_ref<'a, T, F: 'a + Float>(
    mat: T,
    height_prime: usize,
    width_prime: usize,
    _channels: usize,
) -> DataRepresentation<F>
where
    T: AsArray<'a, F, Ix2>,
{
    let img_vec: ArrayView2<F> = mat.into();
    let filter_axis = img_vec.len_of(Axis(1));
    let mut img_mat: Array3<F> = Array::zeros((filter_axis, height_prime, width_prime));
    // C = 1
    for i in 0..filter_axis {
        let col = img_vec.slice(s![.., i]).to_vec();
        let col_reshape = Array::from_shape_vec((height_prime, width_prime), col).unwrap();
        img_mat
            .slice_mut(s![i, 0..height_prime, 0..width_prime])
            .assign(&col_reshape);
    }
    img_mat
}

/// Performs a convolution on the given image data using this layers parameters.
/// We always convolve on flattened images and expect the input array in im2col
/// style format.
///
/// Read more here:
/// - <https://leonardoaraujosantos.gitbook.io/artificial-inteligence/machine_learning/deep_learning/convolution_layer/making_faster>
///
/// Input:
/// -----------------------------------------------
/// - kernel_weights: weights of shape (F, C, HH, WW)
/// - im2d: Input data of shape (C, H, W)
/// -----------------------------------------------
/// - 'stride': The number of pixels between adjacent receptive fields in the
///     horizontal and vertical directions, must be int
/// - 'pad': "Same" or "Valid"

/// Returns:
/// -----------------------------------------------
/// - out: Output data, of shape (F, H', W')
pub fn conv2d<'a, T, V, F: 'static + Float + std::ops::AddAssign>(
    kernel_weights: T,
    bias: Option<&Array1<F>>,
    im2d: V,
    padding: Padding,
    stride: usize,
) -> DataRepresentation<F>
where
    // This trait bound ensures that kernel and im2d can be passed as owned array or view.
    // AsArray just ensures that im2d can be converted to an array view via ".into()".
    // Read more here: https://docs.rs/ndarray/0.12.1/ndarray/trait.AsArray.html
    V: AsArray<'a, F, Ix3>,
    T: AsArray<'a, F, Ix4>,
{
    // Initialisations
    let im2d_arr: ArrayView3<F> = im2d.into();
    let kernel_weights_arr: ArrayView4<F> = kernel_weights.into();
    let im_col: Array2<F>; // output of fn: im2col_ref()
    let new_im_height: usize;
    let new_im_width: usize;
    let weight_shape = kernel_weights_arr.shape();
    let num_filters = weight_shape[0] as usize;
    let num_channels_out = weight_shape[1] as usize;
    let kernel_height = weight_shape[2] as usize;
    let kernel_width = weight_shape[3] as usize;

    // Dimensions: C, H, W
    let im_channel = im2d_arr.len_of(Axis(0));
    let im_height = im2d_arr.len_of(Axis(1));
    let im_width = im2d_arr.len_of(Axis(2));

    // Calculate output shapes H', W' for two types of Padding
    if padding == Padding::Same {
        // https://mmuratarat.github.io/2019-01-17/implementing-padding-schemes-of-tensorflow-in-python
        // H' = H / stride
        // W' = W / stride

        let h_float = im_height as f32;
        let w_float = im_width as f32;
        let stride_float = stride as f32;

        let new_im_height_float = (h_float / stride_float).ceil();
        let new_im_width_float = (w_float / stride_float).ceil();

        new_im_height = new_im_height_float as usize;
        new_im_width = new_im_width_float as usize;
    } else {
        // H' =  ((H - HH) / stride ) + 1
        // W' =  ((W - WW) / stride ) + 1
        new_im_height = ((im_height - kernel_height) / stride) + 1;
        new_im_width = ((im_width - kernel_width) / stride) + 1;
    };

    // weights.reshape(F, HH*WW*C)
    let filter_col = kernel_weights_arr
        .into_shape((num_filters, kernel_height * kernel_width * num_channels_out))
        .unwrap();

    // fn:im2col() for different Paddings
    if padding == Padding::Same {
        // https://mmuratarat.github.io/2019-01-17/implementing-padding-schemes-of-tensorflow-in-python
        let (pad_num_h, pad_num_w, pad_top, pad_bottom, pad_left, pad_right) =
            get_padding_size(im_height, im_width, stride, kernel_height, kernel_width);
        let mut im2d_arr_pad: Array3<F> = Array::zeros((
            num_channels_out,
            im_height + pad_num_h,
            im_width + pad_num_w,
        ));
        let pad_bottom_int = (im_height + pad_num_h) - pad_bottom;
        let pad_right_int = (im_width + pad_num_w) - pad_right;
        // https://github.com/rust-ndarray/ndarray/issues/823
        im2d_arr_pad
            .slice_mut(s![.., pad_top..pad_bottom_int, pad_left..pad_right_int])
            .assign(&im2d_arr);

        let im_height_pad = im2d_arr_pad.len_of(Axis(1));
        let im_width_pad = im2d_arr_pad.len_of(Axis(2));

        im_col = im2col_ref(
            im2d_arr_pad.view(),
            kernel_height,
            kernel_width,
            im_height_pad,
            im_width_pad,
            im_channel,
            stride,
        );
    } else {
        im_col = im2col_ref(
            im2d_arr,
            kernel_height,
            kernel_width,
            im_height,
            im_width,
            im_channel,
            stride,
        );
    };
    let filter_transpose = filter_col.t();
<<<<<<< HEAD
    let mul = im_col.dot(&filter_transpose);
    let output = col2im_ref(&mul, new_im_height, new_im_width, 1);
    add_bias(&output, bias)
}

pub(in crate) fn add_bias<F>(x: &Array3<F>, bias: Option<&Array1<F>>) -> Array3<F>
where
    F: 'static + Float + std::ops::AddAssign,
{
    if let Some(bias_array) = bias {
        assert!(
            bias_array.shape()[0] == x.shape()[0],
            "Bias array has the wrong shape {:?} for vec of shape {:?}",
            bias_array.shape(),
            x.shape()
        );
        // Yes this is really necessary. Broadcasting with ndarray-rust
        // starts at the right side of the shape, so we have to add
        // the axes by hand (else it thinks that it should compare the
        // output width and the bias channels).
        (x + &bias_array
            .clone()
            .insert_axis(Axis(1))
            .insert_axis(Axis(2))
            .broadcast(x.shape())
            .unwrap())
            .into_dimensionality()
            .unwrap()
    } else {
        x.clone()
    }
}

#[cfg(test)]
mod tests {
    use super::*;

    #[test]
    fn test_2d_conv() {
        let test_img = array![
            [
                [1.0, 2.0, 3.0, 4.0],
                [4.0, 5.0, 6.0, 7.0],
                [7.0, 8.0, 9.0, 9.0],
                [7.0, 8.0, 9.0, 9.0]
            ],
            [
                [1.0, 2.0, 3.0, 4.0],
                [4.0, 5.0, 6.0, 7.0],
                [7.0, 8.0, 9.0, 9.0],
                [7.0, 8.0, 9.0, 9.0]
            ],
            [
                [1.0, 2.0, 3.0, 4.0],
                [4.0, 5.0, 6.0, 7.0],
                [7.0, 8.0, 9.0, 9.0],
                [7.0, 8.0, 9.0, 9.0]
            ]
        ];
        let kernel = Array::from_shape_vec(
            (1, 3, 2, 2),
            vec![1., 2., 1., 2., 1., 2., 1., 2., 1., 2., 1., 2.],
        );
        let testker = kernel.unwrap();
        let bias = Array::ones(1);
        let conv_layer = ConvolutionLayer::new(testker, Some(bias), 1, Padding::Valid);
        let output = arr3(&[[
            [58.0, 76.0, 94.0],
            [112.0, 130.0, 142.0],
            [139.0, 157.0, 163.0],
        ]]);
        let convolved_image = conv_layer.convolve(&test_img);

        assert_eq!(convolved_image, output);

        let test_img1 = array![
            [
                [1.0, 2.0, 3.0, 4.0],
                [4.0, 5.0, 6.0, 7.0],
                [7.0, 8.0, 9.0, 9.0],
                [7.0, 8.0, 9.0, 9.0]
            ],
            [
                [1.0, 2.0, 3.0, 4.0],
                [4.0, 5.0, 6.0, 7.0],
                [7.0, 8.0, 9.0, 9.0],
                [7.0, 8.0, 9.0, 9.0]
            ],
            [
                [1.0, 2.0, 3.0, 4.0],
                [4.0, 5.0, 6.0, 7.0],
                [7.0, 8.0, 9.0, 9.0],
                [7.0, 8.0, 9.0, 9.0]
            ]
        ];
        let kernel1 = Array::from_shape_vec(
            (1, 3, 2, 2),
            vec![1., 2., 1., 2., 1., 2., 1., 2., 1., 2., 1., 2.],
        );
        let testker1 = kernel1.unwrap();
        // let bias1 = Array::zeros((16, 1));
        let conv_layer1 = ConvolutionLayer::new(testker1, None, 1, Padding::Same);
        let output1 = arr3(&[[
            [57.0, 75.0, 93.0, 33.0],
            [111.0, 129.0, 141.0, 48.0],
            [138.0, 156.0, 162.0, 54.0],
            [69.0, 78.0, 81.0, 27.0],
        ]]);
        let convolved_image1 = conv_layer1.convolve(&test_img1);

        assert_eq!(convolved_image1, output1);
    }

    #[test]
    fn test_conv2d_tf_layout() {
        let weights_pt = Array::from_shape_vec(
            (2, 1, 3, 3),
            vec![
                0.06664403, 0.65961174, 0.49895822, 0.80375346, 0.20159994, 0.25319365, 0.0520944,
                0.33067411, 0.76843672, 0.08252145, 0.22638044, 0.09291164, 0.63277792, 0.50181511,
                0.40393298, 0.19495441, 0.30511827, 0.28940649,
            ],
        )
        .unwrap();

        let weights_tf = Array::from_shape_vec(
            (3, 3, 1, 2),
            vec![
                0.06664403, 0.08252145, 0.65961174, 0.22638044, 0.49895822, 0.09291164, 0.80375346,
                0.63277792, 0.20159994, 0.50181511, 0.25319365, 0.40393298, 0.0520944, 0.19495441,
                0.33067411, 0.30511827, 0.76843672, 0.28940649,
            ],
        )
        .unwrap();

        let im = array![[
            [0.56494069, 0.3395626, 0.71270928],
            [0.04827336, 0.12623257, 0.30822787],
            [0.82976574, 0.8590054, 0.90254945]
        ]];
        let conv_pt = ConvolutionLayer::new(weights_pt, None, 1, Padding::Valid);
        let conv_tf = ConvolutionLayer::new_tf(weights_tf, None, 1, Padding::Valid);
        assert_eq!(conv_pt.convolve(&im), conv_tf.convolve(&im));
    }
=======
    let mul = im_col.dot(&filter_transpose); // + bias_m
    col2im_ref(&mul, new_im_height, new_im_width, 1)
>>>>>>> e3a3a679
}<|MERGE_RESOLUTION|>--- conflicted
+++ resolved
@@ -296,7 +296,6 @@
         );
     };
     let filter_transpose = filter_col.t();
-<<<<<<< HEAD
     let mul = im_col.dot(&filter_transpose);
     let output = col2im_ref(&mul, new_im_height, new_im_width, 1);
     add_bias(&output, bias)
@@ -328,121 +327,4 @@
     } else {
         x.clone()
     }
-}
-
-#[cfg(test)]
-mod tests {
-    use super::*;
-
-    #[test]
-    fn test_2d_conv() {
-        let test_img = array![
-            [
-                [1.0, 2.0, 3.0, 4.0],
-                [4.0, 5.0, 6.0, 7.0],
-                [7.0, 8.0, 9.0, 9.0],
-                [7.0, 8.0, 9.0, 9.0]
-            ],
-            [
-                [1.0, 2.0, 3.0, 4.0],
-                [4.0, 5.0, 6.0, 7.0],
-                [7.0, 8.0, 9.0, 9.0],
-                [7.0, 8.0, 9.0, 9.0]
-            ],
-            [
-                [1.0, 2.0, 3.0, 4.0],
-                [4.0, 5.0, 6.0, 7.0],
-                [7.0, 8.0, 9.0, 9.0],
-                [7.0, 8.0, 9.0, 9.0]
-            ]
-        ];
-        let kernel = Array::from_shape_vec(
-            (1, 3, 2, 2),
-            vec![1., 2., 1., 2., 1., 2., 1., 2., 1., 2., 1., 2.],
-        );
-        let testker = kernel.unwrap();
-        let bias = Array::ones(1);
-        let conv_layer = ConvolutionLayer::new(testker, Some(bias), 1, Padding::Valid);
-        let output = arr3(&[[
-            [58.0, 76.0, 94.0],
-            [112.0, 130.0, 142.0],
-            [139.0, 157.0, 163.0],
-        ]]);
-        let convolved_image = conv_layer.convolve(&test_img);
-
-        assert_eq!(convolved_image, output);
-
-        let test_img1 = array![
-            [
-                [1.0, 2.0, 3.0, 4.0],
-                [4.0, 5.0, 6.0, 7.0],
-                [7.0, 8.0, 9.0, 9.0],
-                [7.0, 8.0, 9.0, 9.0]
-            ],
-            [
-                [1.0, 2.0, 3.0, 4.0],
-                [4.0, 5.0, 6.0, 7.0],
-                [7.0, 8.0, 9.0, 9.0],
-                [7.0, 8.0, 9.0, 9.0]
-            ],
-            [
-                [1.0, 2.0, 3.0, 4.0],
-                [4.0, 5.0, 6.0, 7.0],
-                [7.0, 8.0, 9.0, 9.0],
-                [7.0, 8.0, 9.0, 9.0]
-            ]
-        ];
-        let kernel1 = Array::from_shape_vec(
-            (1, 3, 2, 2),
-            vec![1., 2., 1., 2., 1., 2., 1., 2., 1., 2., 1., 2.],
-        );
-        let testker1 = kernel1.unwrap();
-        // let bias1 = Array::zeros((16, 1));
-        let conv_layer1 = ConvolutionLayer::new(testker1, None, 1, Padding::Same);
-        let output1 = arr3(&[[
-            [57.0, 75.0, 93.0, 33.0],
-            [111.0, 129.0, 141.0, 48.0],
-            [138.0, 156.0, 162.0, 54.0],
-            [69.0, 78.0, 81.0, 27.0],
-        ]]);
-        let convolved_image1 = conv_layer1.convolve(&test_img1);
-
-        assert_eq!(convolved_image1, output1);
-    }
-
-    #[test]
-    fn test_conv2d_tf_layout() {
-        let weights_pt = Array::from_shape_vec(
-            (2, 1, 3, 3),
-            vec![
-                0.06664403, 0.65961174, 0.49895822, 0.80375346, 0.20159994, 0.25319365, 0.0520944,
-                0.33067411, 0.76843672, 0.08252145, 0.22638044, 0.09291164, 0.63277792, 0.50181511,
-                0.40393298, 0.19495441, 0.30511827, 0.28940649,
-            ],
-        )
-        .unwrap();
-
-        let weights_tf = Array::from_shape_vec(
-            (3, 3, 1, 2),
-            vec![
-                0.06664403, 0.08252145, 0.65961174, 0.22638044, 0.49895822, 0.09291164, 0.80375346,
-                0.63277792, 0.20159994, 0.50181511, 0.25319365, 0.40393298, 0.0520944, 0.19495441,
-                0.33067411, 0.30511827, 0.76843672, 0.28940649,
-            ],
-        )
-        .unwrap();
-
-        let im = array![[
-            [0.56494069, 0.3395626, 0.71270928],
-            [0.04827336, 0.12623257, 0.30822787],
-            [0.82976574, 0.8590054, 0.90254945]
-        ]];
-        let conv_pt = ConvolutionLayer::new(weights_pt, None, 1, Padding::Valid);
-        let conv_tf = ConvolutionLayer::new_tf(weights_tf, None, 1, Padding::Valid);
-        assert_eq!(conv_pt.convolve(&im), conv_tf.convolve(&im));
-    }
-=======
-    let mul = im_col.dot(&filter_transpose); // + bias_m
-    col2im_ref(&mul, new_im_height, new_im_width, 1)
->>>>>>> e3a3a679
 }